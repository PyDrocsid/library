--- conflicted
+++ resolved
@@ -33,19 +33,12 @@
 types-PyYAML = "^6.0.5"
 
 [tool.poe.tasks]
-<<<<<<< HEAD
-flake8 = "flake8 PyDrocsid --count --statistics --show-source"
-black = "black PyDrocsid"
-mypy = "mypy PyDrocsid"
-lint = ["black", "mypy", "flake8"]
-=======
 flake8 = "flake8 . --count --statistics --show-source"
 isort = "isort ."
 black = "black ."
 format = ["isort", "black"]
-# mypy = "mypy ."
-lint = ["format", "flake8"]
->>>>>>> 5005e2c8
+mypy = "mypy ."
+lint = ["format", "mypy", "flake8"]
 pre-commit = ["lint"]
 
 [tool.poe.tasks.setup]
