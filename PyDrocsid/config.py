--- conflicted
+++ resolved
@@ -4,11 +4,7 @@
 from os import getenv
 from pathlib import Path
 from subprocess import getoutput  # noqa: S404
-<<<<<<< HEAD
-from typing import Type, TypeVar, Any, cast
-=======
-from typing import Type, TypeVar, Union
->>>>>>> 5005e2c8
+from typing import Any, Type, TypeVar, cast
 
 import yaml
 from discord import Member, User
