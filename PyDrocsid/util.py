--- conflicted
+++ resolved
@@ -2,14 +2,11 @@
 import re
 from socket import AF_INET, SHUT_RD, SOCK_STREAM, gethostbyname, socket, timeout
 from time import time
-<<<<<<< HEAD
 from typing import Any, cast
-=======
-from typing import List, Optional, Tuple
->>>>>>> 5005e2c8
 
 from discord import (
     Attachment,
+    Colour,
     Embed,
     File,
     Forbidden,
@@ -18,19 +15,12 @@
     Message,
     PartialEmoji,
     Permissions,
-<<<<<<< HEAD
-    Colour,
+    Role,
+    TextChannel,
 )
 from discord.abc import Messageable, Snowflake
 from discord.ext.commands.bot import Bot
 from discord.ext.commands.errors import CommandError
-=======
-    Role,
-    TextChannel,
-)
-from discord.abc import Messageable
-from discord.ext.commands import Bot, CommandError
->>>>>>> 5005e2c8
 
 from PyDrocsid.config import Config
 from PyDrocsid.emojis import name_to_emoji
